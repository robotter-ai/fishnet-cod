from enum import Enum
from typing import List, Tuple, Optional, Dict, Any

from aars import Record, Index


class UserInfo(Record):
    datasetIDs: List[str]
    executionIDs: List[str]
    algorithmIDs: List[str]
    username: str
    address: str
    bio: Optional[str]
    email: Optional[str]
    link: Optional[str]


class Timeseries(Record):
    name: str
    owner: str
    desc: Optional[str]
    available: bool = True
    data: List[Tuple[int, float]]


# Check coinmarketcap.com for the exact granularity/aggregation timeframes
class Granularity(str, Enum):
    DAY = "DAY"  # 1 value every five minutes
    WEEK = "WEEK"  # 1 value every 15 minutes
    MONTH = "MONTH"  # 1 value every hour
    THREE_MONTHS = "THREE_MONTHS"  # 1 value every 3 hours
    YEAR = "YEAR"  # 1 value every day


class View(Record):
    startTime: int
    endTime: int
    granularity: Granularity
    values: Dict[str, List[Tuple[int, float]]]  # timeseriesID -> data


class Dataset(Record):
    name: str
    owner: str
    desc: Optional[str]
    available: bool = True
    ownsAllTimeseries: bool
    timeseriesIDs: List[str]
    views: Optional[List[str]]


class Algorithm(Record):
    name: str
    desc: str
    owner: str
    code: str


class ExecutionStatus(str, Enum):
    REQUESTED = "REQUESTED"
    PENDING = "PENDING"
    DENIED = "DENIED"
    RUNNING = "RUNNING"
    SUCCESS = "SUCCESS"
    FAILED = "FAILED"


class Execution(Record):
    algorithmID: str
    datasetID: str
    owner: str
    status: ExecutionStatus = ExecutionStatus.REQUESTED
    resultID: Optional[str]
    params: Optional[dict]


class PermissionStatus(str, Enum):
    REQUESTED = "REQUESTED"
    GRANTED = "GRANTED"
    DENIED = "DENIED"


class DatasetPermissionStatus(str, Enum):
    NOT_REQUESTED = "NOT REQUESTED"
    REQUESTED = "REQUESTED"
    GRANTED = "GRANTED"
    DENIED = "DENIED"


class Permission(Record):
    timeseriesID: str
    algorithmID: Optional[str]
    authorizer: str
    status: PermissionStatus
    executionCount: int
    maxExecutionCount: Optional[int]
    requestor: str


class Result(Record):
    executionID: str
    data: Any
<<<<<<< HEAD


# indexes to fetch by owner
Index(Dataset, "owner")
Index(Algorithm, "owner")
Index(Execution, "owner")
Index(Permission, "authorizer")
Index(Timeseries, "owner")

# index to fetch userInfo
Index(UserInfo, "address")

# index to fetch permissions by timeseriesID and requestor
Index(Permission, ["requestor", "timeseriesID", "status"])
Index(Permission, "id_hash")
Index(Permission, "status")
Index(Execution, "datasetID")
Index(Dataset, "timeseriesIDs")
Index(Permission, "requestor")

# index to fetch execution by the status
Index(Execution, "status")
Index(Permission, "timeseriesID")
Index(Permission, ["timeseriesID", "authorizer"])
=======
>>>>>>> 40a41314
<|MERGE_RESOLUTION|>--- conflicted
+++ resolved
@@ -100,30 +100,3 @@
 class Result(Record):
     executionID: str
     data: Any
-<<<<<<< HEAD
-
-
-# indexes to fetch by owner
-Index(Dataset, "owner")
-Index(Algorithm, "owner")
-Index(Execution, "owner")
-Index(Permission, "authorizer")
-Index(Timeseries, "owner")
-
-# index to fetch userInfo
-Index(UserInfo, "address")
-
-# index to fetch permissions by timeseriesID and requestor
-Index(Permission, ["requestor", "timeseriesID", "status"])
-Index(Permission, "id_hash")
-Index(Permission, "status")
-Index(Execution, "datasetID")
-Index(Dataset, "timeseriesIDs")
-Index(Permission, "requestor")
-
-# index to fetch execution by the status
-Index(Execution, "status")
-Index(Permission, "timeseriesID")
-Index(Permission, ["timeseriesID", "authorizer"])
-=======
->>>>>>> 40a41314
