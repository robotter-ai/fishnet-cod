--- conflicted
+++ resolved
@@ -23,19 +23,14 @@
 aiohttp = "^3.8.4"
 aars = "^0.7.2"
 python-multipart = "^0.0.6"
-<<<<<<< HEAD
 fastapi-walletauth = "1.0.0a0"
-anchorpy = "^0.18.0"
-=======
-fastapi-walletauth = "^0.1.8"
 aiofiles = "^23.2.1"
->>>>>>> 46bd47dd
 
 [tool.poetry.group.dev.dependencies]
 pytest = "^7.3.1"
 uvicorn = {extras = ["standard"], version = "^0.22.0"}
 black = "^23.3.0"
-httpx = "^0.23.3"
+httpx = "^0.24.1"
 pytest-cov = "^4.1.0"
 mypy = "^1.5.1"
 mypy-extensions = "^1.0.0"
