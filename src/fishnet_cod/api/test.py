--- conflicted
+++ resolved
@@ -136,10 +136,37 @@
     req = {"id":id,"name":name,"by":by}
     response = client.get('/algorithms', params=req)
     assert response.status_code == 200
-<<<<<<< HEAD
     print(response.json(),"these are the json objects")
 
 
-=======
-    print(response.json(),"these are the json objects")
->>>>>>> 16f8fec6
+
+    view_as = "Owner_of_TimeseriesId"
+    by = "Ds_owner004"
+    req = {"view_as": view_as, "by": by}
+    response = client.get("/datasets", params=req)
+    assert response.status_code == 200
+
+
+def test_incoming_permission():
+    userAddress = "Owner_of_TimeseriesId004"
+
+    req = {"userAddress": userAddress, "page": 1}
+    response = client.get(f"/user/{userAddress}/permissions/incoming")
+    assert response.status_code == 200
+
+
+def test_outgoing_permission():
+    userAddress = "Wa005"
+
+    response = client.get(f"/user/{userAddress}/permissions/outgoing")
+    assert response.status_code == 200
+
+
+def test_get_algorithms():
+    id ="60b5e790149d12d0f4b1b7af0c27f3eeb9fa0d56edb7bd56832ef536e36c6115"
+    name ="Al004"
+    by ="Owner for Al004"
+    req = {"id":id,"name":name,"by":by}
+    response = client.get('/algorithms', params=req)
+    assert response.status_code == 200
+    print(response.json(),"these are the json objects")