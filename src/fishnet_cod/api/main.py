import asyncio
import logging
import os
from typing import List, Optional, Tuple
from datetime import datetime
from os import listdir, getenv

from aleph.sdk import AuthenticatedAlephClient
from aleph.sdk.chains.sol import get_fallback_account
from aleph.sdk.conf import settings
from aleph_message.models import PostMessage
from .api_model import (
    UploadTimeseriesRequest,
    UploadDatasetRequest,
    UploadAlgorithmRequest,
    RequestExecutionRequest,
    RequestExecutionResponse,
    PutUserInfo,
)
from ..core.model import (
    Timeseries,
    UserInfo,
    Algorithm,
    Execution,
    Permission,
    DatasetPermissionStatus,
    PermissionStatus,
    ExecutionStatus,
    Result,
    Dataset,
    Granularity,
    View,
)
from ..core.constants import FISHNET_MESSAGE_CHANNEL

logger = logging.getLogger(__name__)

logger.debug("import aleph_client")
from aleph.sdk.vm.cache import VmCache, TestVmCache
from aleph.sdk.vm.app import AlephApp

logger.debug("import aars")
from aars import AARS, Record

logger.debug("import fastapi")
from fastapi import FastAPI, HTTPException
from fastapi.middleware.cors import CORSMiddleware

logger.debug("import project modules")

logger.debug("imports done")

http_app = FastAPI()

origins = ["*"]

http_app.add_middleware(
    CORSMiddleware,
    allow_origins=origins,
    allow_credentials=True,
    allow_methods=["*"],
    allow_headers=["*"],
)

TEST_CACHE = getenv("TEST_CACHE")
if TEST_CACHE is not None and TEST_CACHE.lower() == "true":
    cache = TestVmCache()
else:
    cache = VmCache()
app = AlephApp(http_app=http_app)
session = AuthenticatedAlephClient(get_fallback_account(), settings.API_HOST)
aars = AARS(channel=FISHNET_MESSAGE_CHANNEL, cache=cache, session=session)


async def re_index():
    logger.info("API re-indexing")
    await asyncio.wait_for(AARS.sync_indices(), timeout=None)
    logger.info("API re-indexing done")


@http_app.on_event("startup")
async def startup():
    await re_index()


@app.get("/")
async def index():
    if os.path.exists("/opt/venv"):
        opt_venv = list(listdir("/opt/venv"))
    else:
        opt_venv = []
    # TODO: Show actual config instead of endpoints
    return {
        "vm_name": "fishnet_api",
        "endpoints": [
            "/docs",
        ],
        "files_in_volumes": {
            "/opt/venv": opt_venv,
        },
    }


@app.get("/indices")
async def indices():
    ts = [list(index.hashmap.items()) for index in Timeseries.get_indices()]
    ui = [list(index.hashmap.items()) for index in UserInfo.get_indices()]
    ds = [list(index.hashmap.items()) for index in Dataset.get_indices()]
    al = [list(index.hashmap.items()) for index in Algorithm.get_indices()]
    ex = [list(index.hashmap.items()) for index in Execution.get_indices()]
    pe = [list(index.hashmap.items()) for index in Permission.get_indices()]
    return ts, ui, ds, al, ex, pe


@app.get("/indices/reindex")
async def reindex():
    await re_index()


@app.get("/datasets")
async def get_datasets(
    view_as: Optional[str] = None,
    by: Optional[str] = None,
    page: int = 1,
    page_size: int = 20,
) -> List[Tuple[Dataset, Optional[DatasetPermissionStatus]]]:
    """
    Get all datasets. Returns a list of tuples of datasets and their permission status for the given `view_as` user.
    If `view_as` is not given, the permission status will be `none` for all datasets.
    :param view_as: address of the user to view the datasets as and give additional permission information
    :param by: address of the dataset owner to filter by
    :param page_size: size of the pages to fetch
    :param page: page number to fetch
    """
    if by:
        datasets = await Dataset.where_eq(owner=by).all()
    else:
        datasets = await Dataset.fetch_objects().page(page=page, page_size=page_size)

    ts_ids = []
    for rec in datasets:
        ts_ids.extend(rec.timeseriesIDs)
    ts_ids_unique = list(set(ts_ids))

    req = [
        Permission.where_eq(timeseriesID=ts_id, authorizer=view_as).all()
        for ts_id in ts_ids_unique
    ]
    resp = await asyncio.gather(*req)
    permissions = [item for sublist in resp for item in sublist]

    returned_datasets: List[Tuple[Dataset, DatasetPermissionStatus]] = []
    for rec in datasets:
        dataset_permissions = []
        for ts_id in rec.timeseriesIDs:
            dataset_permissions.extend(
                list(filter(lambda x: x.timeseriesID == ts_id, permissions))
            )
        if not dataset_permissions:
            returned_datasets.append((rec, DatasetPermissionStatus.NOT_REQUESTED))
            continue

        permission_status = [perm_rec for perm_rec in dataset_permissions]
        if all(status == PermissionStatus.GRANTED for status in permission_status):
            returned_datasets.append((rec, DatasetPermissionStatus.GRANTED))
        elif PermissionStatus.DENIED in permission_status:
            returned_datasets.append((rec, DatasetPermissionStatus.DENIED))
        elif PermissionStatus.REQUESTED in permission_status:
            returned_datasets.append((rec, DatasetPermissionStatus.REQUESTED))
    return returned_datasets


@app.get("/user/{userAddress}/permissions/incoming")
async def in_permission_requests(
    userAddress: str,
    page: int = 1,
    page_size: int = 20,
) -> List[Permission]:
<<<<<<< HEAD
    permission_records = await Permission.where_eq(authorizer=userAddress).page(
=======
    permission_records = await Permission.where_eq(owner=userAddress).page(
>>>>>>> 40a41314
        page=page, page_size=page_size
    )
    return permission_records


@app.get("/user/{userAddress}/permissions/outgoing")
async def out_permission_requests(
    userAddress: str,
    page: int = 1,
    page_size: int = 20,
) -> List[Permission]:
    permission_records = await Permission.where_eq(requestor=userAddress).page(
        page=page, page_size=page_size
    )
    return permission_records


@app.get("/algorithms")
async def query_algorithms(
    id: Optional[str] = None,
    name: Optional[str] = None,
    by: Optional[str] = None,
    page: int = 1,
    page_size: int = 20,
) -> List[Algorithm]:
    """
    - query for own algos
    - query other algos
    - page, page_size and by
    """

    if id:
        algo_request = Algorithm.fetch(id)
    elif name or by:
        algo_request = Algorithm.where_eq(name=name, owner=by)
    else:
        algo_request = Algorithm.fetch_objects()
    return await algo_request.page(page=page, page_size=page_size)


####------------>>Debug<<----------------------##


@app.get("/timeseries/debug/get")
async def get_timeseries():
    return await Timeseries.fetch_objects().all()


@app.post("/post/debug/datasets")
async def post_ds():
    await asyncio.sleep(1)
    await Dataset(
        name="Dataset004",
        owner="Ds_owner004",
        desc="Desc for 004",
        availabe=False,
        ownsAllTimeseries=True,
        timeseriesIDs=[
            "778dec63cf37cfb23a4ea53ef9c67e3931a5536687b44cc30148d16913aa02ea",
            "d481de53da312f875a550e695d7a54cfad8b65e68b8e99f44617c2b725a99d19",
        ],
        views=[
            "5ef639d13325f2628852c543a7834c23c966f1c0905dcc1aa7f8bf806862e150",
            "e339f1500070cd82cec452a9cc2fb52a2fdca2443f3b188a80f0aee8ff4c62f7",
        ],
    ).save()
    return "Posted"


@app.post("/post/debug/views")
async def post_views():
    await asyncio.sleep(1)
    await View(
        startTime=int(datetime.timestamp(datetime.now())),
        endTime=int(datetime.timestamp(datetime.now())),
        granularity=Granularity.YEAR,
        values={
            "d481de53da312f875a550e695d7a54cfad8b65e68b8e99f44617c2b725a99d19": [
                (1, 3.42231)
            ]
        },
    ).save()
    return "Posted"


@app.get("/get/debug/views")
async def get_Views():
    return await View.fetch_objects().all()


@app.post("/post/debug/Permission")
async def post_permission():
    await asyncio.sleep(1)
    await Permission(
        timeseriesID="c470221cf21e4f6fd8a1bf329532cad886aaac330915419033a6e17433bb3bc2",
        algorithmID="60b5e790149d12d0f4b1b7af0c27f3eeb9fa0d56edb7bd56832ef536e36c6115",
        authorizer="Owner_of_TimeseriesId004",
        status=PermissionStatus.DENIED,
        executionCount=0,
        maxExecutionCount=-1,
        requestor="Wa005",
    ).save()
    return "Posted"


@app.get("/get/debug/permission")
async def get_permission():
    return await Permission.fetch_objects().all()


@app.post("/post/debug/results")
async def post_result():
    await asyncio.sleep(1)
    await Result(
        executionID="fbd8b2289f01740fde2251ad3de7f349396f523880e4a0887981046910c87cdb",
        data="Result data ",
    ).save()
    return "Posted"


@app.get("/get/debug/result")
async def get_results():
    return await Result.fetch_objects().all()


@app.post("/post/debug/execution")
async def post_execution():
    await asyncio.sleep(1)
    await Execution(
        algorithmID="ef72bd7720ecaf357d1d39077ad199817def6a1811e828934a61d33996b98db7",
        datasetID="8caa4855024e68d19549d924d14fdb39c795ab649296401a077833e3094c6c89",
        owner="Executor003",
        status=ExecutionStatus.REQUESTED,
        resultID="130225c09d9372a6e007232d5e3a4ca2f6612eb4bdd89f0dda1a8c71b6d2f84a",
        params={"param1": "This is param1", "param2": "This is param2"},
    ).save()
    return "Posted"


@app.get("/get/debug/executions")
async def get_execution():
    return await Execution.fetch_objects().all()


@app.post("/post/debug/Algorithms")
async def post_algo():
    await Algorithm(
        name="Al004",
        desc="Desc for Al004",
        owner="Owner for Al004",
        code="""
def run(df: pd.DataFrame):
    return df.sum(axis=0)
""",
    ).save()


@app.get("/get/debug/algorithm")
async def get_algo():
    return await Algorithm.fetch_objects().all()


@app.post("/delete/debug/records")
async def delete_records():
    records = Execution.fetch_objects()
    async for i in records:
        await i.forget()

    return "Delete the records"


####------------>>Debug<<----------------------##


# @app.get('/timeviews')
# # async def generate_view(view_rec: List[ViewsRequest])->List[View]:
#     #get all the timeseries
#     timeseries_rec = [rec.timeseries_ids for rec in view_rec]
#     ts_ids_np = np.array(timeseries_rec)
#     ts_ids_lists = np.hstack(ts_ids_np)
#     ts_ids_unique = np.unique(ts_ids_lists)


# ts_ids_lst = list(ts_ids_unique)
# filter each value which are inside the timeframe
# for rec in view_rec:
# rec.start_time

# Calculate min and max ]
# normalize to 0 and 1
# where min =0 and max =1
# round to 2 decimals
# return


@app.put("/userInfo")
async def user_info(user_info: PutUserInfo) -> UserInfo:
    if user_info.address:
        user_records = await UserInfo.where_eq(address=user_info.address).first()
    else:
        user_records = await UserInfo(
            datasetIDs=user_info.datasetIDs,
            executionIDs=user_info.executionIDs,
            algorithmIDs=user_info.algorithmIDs,
            username=user_info.username,
            address=user_info.address,
            bio=user_info.bio,
            email=user_info.email,
            link=user_info.link,
        ).save()
    return user_records


@app.get("/executions")
async def get_executions(
    dataset_id: Optional[str] = None,
    by: Optional[str] = None,
    status: Optional[ExecutionStatus] = None,
    page: int = 1,
    page_size: int = 20,
) -> List[Execution]:
    if dataset_id or by or status:
        execution_requests = Execution.where_eq(
            datasetID=dataset_id, owner=by, status=status
        )
    else:
        execution_requests = Execution.fetch_objects()
    return await execution_requests.page(
        page=page, page_size=page_size
    )


@app.get("/user/{address}/results")
async def get_user_results(
    address: str,
    page: int = 1,
    page_size: int = 20,
) -> List[Result]:
    return await Result.where_eq(owner=address).page(page=page, page_size=page_size)


@app.get("/executions/{execution_id}/possible_execution_count")
async def get_possible_execution_count(execution_id: str) -> int:
    """
    THIS IS AN OPTIONAL ENDPOINT. It is a nice challenge to implement this endpoint, as the code is not trivial, and
    it might be still good to have this code in the future.

    This endpoint returns the number of times the execution can be executed.
    This is the maximum number of times
    the algorithm can be executed on the dataset, given the permissions of each timeseries.
    It can only be executed
    as many times as the least available timeseries can be executed.
    """

    return -1


@app.put("/timeseries/upload")
async def upload_timeseries(req: UploadTimeseriesRequest) -> List[Timeseries]:
    """
    Upload a list of timeseries. If the passed timeseries has an `id_hash` and it already exists,
    it will be overwritten. If the timeseries does not exist, it will be created.
    A list of the created/updated timeseries is returned. If the list is shorter than the passed list, then
    it might be that a passed timeseries contained illegal data.
    """
    ids_to_fetch = [ts.id_hash for ts in req.timeseries if ts.id_hash is not None]
    requests = []
    old_time_series = (
        {ts.id_hash: ts for ts in await Timeseries.fetch(ids_to_fetch).all()}
        if ids_to_fetch
        else {}
    )
    for ts in req.timeseries:
        if old_time_series.get(ts.id_hash) is None:
            requests.append(Timeseries(**dict(ts)).save())
            continue
        old_ts: Timeseries = old_time_series[ts.id_hash]
        if ts.owner != old_ts.owner:
            raise HTTPException(
                status_code=403,
                detail="Cannot overwrite timeseries that is not owned by you",
            )
        old_ts.name = ts.name
        old_ts.data = ts.data
        old_ts.desc = ts.desc
        requests.append(old_ts.save())
    upserted_timeseries = await asyncio.gather(*requests)
    return [ts for ts in upserted_timeseries if not isinstance(ts, BaseException)]


@app.put("/datasets/upload")
async def upload_dataset(dataset: UploadDatasetRequest) -> Dataset:
    """
    Upload a dataset.
    If an `id_hash` is provided, it will update the dataset with that id.
    """
    if dataset.ownsAllTimeseries:
        timeseries = await Timeseries.fetch(dataset.timeseriesIDs).all()
        dataset.ownsAllTimeseries = all(
            [ts.owner == dataset.owner for ts in timeseries]
        )
    if dataset.id_hash is not None:
        old_dataset = await Dataset.fetch(dataset.id_hash).first()
        if old_dataset is not None:
            if old_dataset.owner != dataset.owner:
                raise HTTPException(
                    status_code=403,
                    detail="Cannot overwrite dataset that is not owned by you",
                )
            old_dataset.name = dataset.name
            old_dataset.desc = dataset.desc
            old_dataset.timeseriesIDs = dataset.timeseriesIDs
            old_dataset.ownsAllTimeseries = dataset.ownsAllTimeseries
            return await old_dataset.save()
    return await Dataset(**dataset.dict()).save()


@app.put("/algorithms/upload")
async def upload_algorithm(algorithm: UploadAlgorithmRequest) -> Algorithm:
    """
    Upload an algorithm.
    If an `id_hash` is provided, it will update the algorithm with that id.
    """
    if algorithm.id_hash is not None:
        old_algorithm = await Algorithm.fetch(algorithm.id_hash).first()
        if old_algorithm is not None:
            if old_algorithm.owner != algorithm.owner:
                raise HTTPException(
                    status_code=403,
                    detail="Cannot overwrite algorithm that is not owned by you",
                )
            old_algorithm.name = algorithm.name
            old_algorithm.desc = algorithm.desc
            old_algorithm.code = algorithm.code
            return await old_algorithm.save()
    return await Algorithm(**algorithm.dict()).save()


@app.post("/executions/request")
async def request_execution(
    execution: RequestExecutionRequest,
) -> RequestExecutionResponse:
    """
    This endpoint is used to request an execution.
    If the user needs some permissions, the timeseries for which the user needs permissions are returned and
    the execution status is set to "requested". The needed permissions are also being requested. As soon as the
    permissions are granted, the execution is automatically executed.
    If some timeseries are not available, the execution is "denied" and the execution as well as the
    unavailable timeseries are returned.
    If the user has all permissions, the execution is started and the execution is returned.
    """
    dataset = await Dataset.fetch(execution.datasetID).first()

    if dataset.owner == execution.owner and dataset.ownsAllTimeseries:
        execution.status = ExecutionStatus.PENDING
        return RequestExecutionResponse(
            execution=await Execution(**execution.dict()).save(),
            permissionRequests=None,
            unavailableTimeseries=None,
        )

    requested_timeseries = await Timeseries.fetch(dataset.timeseriesIDs).all()
    permissions = {
        permission.timeseriesID: permission
        for permission in await Permission.where_eq(
            timeseriesID=dataset.timeseriesIDs, requestor=execution.owner
        ).all()
    }
    requests = []
    unavailable_timeseries = []
    for ts in requested_timeseries:
        if ts.owner == execution.owner:
            continue
        if not ts.available:
            unavailable_timeseries.append(ts)
        if requested_timeseries:
            continue
        if ts.id_hash not in permissions:
            requests.append(
                Permission(
                    timeseriesID=ts.id_hash,
                    algorithmID=execution.algorithmID,
                    owner=ts.owner,
                    requestor=execution.owner,
                    status=PermissionStatus.REQUESTED,
                    executionCount=0,
                    maxExecutionCount=1,
                ).save()
            )
        else:
            permission = permissions[ts.id_hash]
            needs_update = False
            if permission.status == PermissionStatus.DENIED:
                permission.status = PermissionStatus.REQUESTED
                needs_update = True
            if permission.maxExecutionCount <= permission.executionCount:
                permission.maxExecutionCount = permission.executionCount + 1
                permission.status = PermissionStatus.REQUESTED
                needs_update = True
            if needs_update:
                requests.append(permission.save())
    if unavailable_timeseries:
        execution.status = ExecutionStatus.DENIED
        return RequestExecutionResponse(
            execution=await Execution(**execution.dict()).save(),
            unavailableTimeseries=unavailable_timeseries,
            permissionRequests=None,
        )
    if requests:
        new_permission_requests = await asyncio.gather(*requests)
        execution.status = ExecutionStatus.REQUESTED
        return RequestExecutionResponse(
            execution=await Execution(**execution.dict()).save(),
            unavailableTimeseries=None,
            permissionRequests=new_permission_requests,
        )
    else:
        execution.status = ExecutionStatus.PENDING
        return RequestExecutionResponse(
            execution=await Execution(**execution.dict()).save(),
            unavailableTimeseries = None,
            permissionRequests = None,
        )


@app.put("/permissions/approve")
async def approve_permissions(permission_hashes: List[str]) -> List[Permission]:
    """
    Approve permission.
    This EndPoint will approve a list of permissions by their item hashes
    If an 'id_hashes' is provided, it will change all the Permission status
    to 'Granted'.
    """

    ts_ids = []
    requests = []

    permission_records = await Permission.fetch(permission_hashes).all()
    if not permission_records:
        raise HTTPException(
            status_code=404, detail="No Permission Found with this Hashes"
        )

    for rec in permission_records:
        rec.status = PermissionStatus.GRANTED
        ts_ids.append(rec.timeseriesID)
        requests.append(rec.save())

    ds_ids = []
    dataset_records = await Dataset.where_eq(timeseriesIDs=ts_ids).all()
    if not dataset_records:
        raise HTTPException(status_code=404, detail="No Dataset found")
    for rec in dataset_records:
        if rec.id_hash in ds_ids:
            ds_ids.append(rec.id_hash)

    executions_records = await Execution.where_eq(datasetID=ds_ids).all()
    for rec in executions_records:
        if ds_ids and rec.datasetID in ds_ids:
            rec.status = ExecutionStatus.PENDING
            requests.append(rec.save())
    await asyncio.gather(*requests)
    return permission_records


@app.put("/permissions/deny")
async def deny_permissions(permission_hashes: List[str]) -> List[Permission]:
    """
    Deny permission.
    This EndPoint will deny a list of permissions by their item hashes
    If an `id_hashes` is provided, it will change all the Permission status
    to 'Denied'.
    """
    permission_records = await Permission.fetch(permission_hashes).all()
    if not permission_records:
        raise HTTPException(
            status_code=404, detail="No Permission found with this Hashes"
        )

    ts_ids = []
    requests = []
    for rec in permission_records:
        rec.status = PermissionStatus.DENIED
        ts_ids.append(rec.timeseriesID)
        requests.append(rec.save())
    dataset_records = await Dataset.where_eq(timeseriesIDs=ts_ids).all()
    ds_ids = []
    if not dataset_records:
        raise HTTPException(status_code=424, detail="No Timeseries found")
    for rec in dataset_records:
        ds_ids.append(rec.id_hash)
    executions_records = await Execution.where_eq(datasetID=ds_ids).all()
    for rec in executions_records:
        if rec.datasetID in ds_ids and rec.status == ExecutionStatus.PENDING:
            rec.status = ExecutionStatus.DENIED
            requests.append(rec.save())

    await asyncio.gather(*requests)
    return permission_records


@app.put("/datasets/{dataset_id}/available/{available}")
async def set_dataset_available(dataset_id: str, available: bool) -> Dataset:
    """
    Set a dataset to be available or not. This will also update the status of all
    executions that are waiting for permission on this dataset.
    param `dataset_id':put the dataset hash here
    param 'available':put the Boolean value
    """

    requests = []
    dataset = await Dataset.fetch(dataset_id).first()
    if not dataset:
        raise HTTPException(status_code=404, detail="No Dataset found")
    dataset.available = available
    requests.append(dataset.save())

    ts_list = await Timeseries.fetch(dataset.timeseriesIDs).all()
    if not ts_list:
        raise HTTPException(status_code=424, detail="No Timeseries found")

    for rec in ts_list:
        if rec.available != available:
            rec.available = available
            requests.append(rec.save())
    executions_records = await Execution.fetch(dataset_id).all()
    for rec in executions_records:
        if rec.status == ExecutionStatus.PENDING:
            rec.status = ExecutionStatus.DENIED
            requests.append(rec.save())

    await asyncio.gather(*requests)
    return dataset


filters = [
    {
        "channel": aars.channel,
        "type": "POST",
        "post_type": [
            "Execution",
            "Permission",
            "Dataset",
            "Timeseries",
            "Algorithm",
            "amend",
        ],
    }
]


@app.event(filters=filters)
async def fishnet_event(event: PostMessage):
    print("fishnet_event", event)
    if event.content.type in [
        "Execution",
        "Permission",
        "Dataset",
        "Timeseries",
        "Algorithm",
    ]:
        cls: Record = globals()[event.content.type]
        record = await cls.from_post(event)
    else:
        record = Record.fetch(event.content.ref)
    [index.add_record(record) for index in record.get_indices()]<|MERGE_RESOLUTION|>--- conflicted
+++ resolved
@@ -176,11 +176,11 @@
     page: int = 1,
     page_size: int = 20,
 ) -> List[Permission]:
-<<<<<<< HEAD
-    permission_records = await Permission.where_eq(authorizer=userAddress).page(
-=======
+    if page is None:
+        page = 1
+    if page_size is None:
+        page_size = 20
     permission_records = await Permission.where_eq(owner=userAddress).page(
->>>>>>> 40a41314
         page=page, page_size=page_size
     )
     return permission_records
