import asyncio
import logging
import os
from os import listdir
from typing import List, Optional, Dict

import pandas as pd
<<<<<<< HEAD
=======
from aleph.sdk.exceptions import BadSignatureError
>>>>>>> c56f1cc5
from aleph_message.models import PostMessage
from pydantic import ValidationError

from .api_model import (
    UploadTimeseriesRequest,
    UploadDatasetRequest,
    UploadAlgorithmRequest,
    RequestExecutionRequest,
    RequestExecutionResponse,
    PutUserInfo,
    PutViewRequest,
    PutViewResponse,
    Attribute,
    NotificationType,
    Notification,
    MultiplePermissions,
    FungibleAssetStandard,
    UploadDatasetTimeseriesRequest,
    UploadDatasetTimeseriesResponse,
<<<<<<< HEAD
    DatasetResponse, PostPermission, PermissionPostedResponse, MessageResponse,
=======
    DatasetResponse, TokenChallengeResponse, BearerTokenResponse,
>>>>>>> c56f1cc5
)
from .auth import AuthTokenManager, SupportedChains
from ..core.constants import API_MESSAGE_FILTER
from ..core.model import (
    Timeseries,
    UserInfo,
    Algorithm,
    Execution,
    Permission,
    DatasetPermissionStatus,
    PermissionStatus,
    ExecutionStatus,
    Result,
    Dataset,
    Granularity,
    View,

)
from ..core.session import initialize_aars

logger = logging.getLogger("uvicorn")

logger.debug("import aleph_client")
from aleph.sdk.vm.app import AlephApp

logger.debug("import aars")
from aars import AARS, Record

logger.debug("import fastapi")
from fastapi import FastAPI, HTTPException, UploadFile, File, Form
from fastapi.middleware.cors import CORSMiddleware
from fastapi.security import OAuth2PasswordBearer


logger.debug("import project modules")

logger.debug("imports done")

http_app = FastAPI()
oauth2_scheme = OAuth2PasswordBearer(tokenUrl="auth/challenge")

origins = ["*"]

http_app.add_middleware(
    CORSMiddleware,
    allow_origins=origins,
    allow_credentials=True,
    allow_methods=["*"],
    allow_headers=["*"],
)

app = AlephApp(http_app=http_app)
global aars_client, auth_manager
aars_client: AARS
auth_manager: AuthTokenManager


async def re_index():
    logger.info(f"API re-indexing channel {AARS.channel}")
    await asyncio.wait_for(AARS.sync_indices(), timeout=None)
    logger.info("API re-indexing done")


@app.on_event("startup")
async def startup():
    global aars_client, auth_manager
    aars_client = initialize_aars()
    auth_manager = AuthTokenManager()
    await re_index()


@app.get("/")
async def index():
    if os.path.exists("/opt/venv"):
        opt_venv = list(listdir("/opt/venv"))
    else:
        opt_venv = []
    return {
        "vm_name": "fishnet_api",
        "endpoints": [
            "/docs",
        ],
        "files_in_volumes": {
            "/opt/venv": opt_venv,
        },
    }


@app.post("/auth/challenge")
async def create_challenge(
        pubkey: str,
        chain: SupportedChains
) -> TokenChallengeResponse:
    global auth_manager
    challenge = auth_manager.get_challenge(pubkey=pubkey, chain=chain)
    return TokenChallengeResponse(
        pubkey=challenge.pubkey,
        chain=challenge.chain,
        challenge=challenge.challenge,
        valid_til=challenge.valid_til
    )


@app.post("/auth/solve")
async def solve_challenge(
        pubkey: str,
        chain: SupportedChains,
        signature: str
) -> BearerTokenResponse:
    global auth_manager
    try:
        auth = auth_manager.solve_challenge(pubkey=pubkey, chain=chain, signature=signature)
        return BearerTokenResponse(
            pubkey=auth.pubkey,
            chain=auth.chain,
            token=auth.token,
            valid_til=auth.valid_til
        )
    except BadSignatureError:
        raise HTTPException(403, "Challenge failed")
    except TimeoutError:
        raise HTTPException(403, "Challenge timeout")


@app.post("/auth/refresh")
async def refresh_token(token: str) -> BearerTokenResponse:
    global auth_manager
    try:
        auth = auth_manager.refresh_token(token)
    except TimeoutError:
        raise HTTPException(403, "Token expired")
    return BearerTokenResponse(
        pubkey=auth.pubkey,
        chain=auth.chain,
        token=auth.token,
        valid_til=auth.valid_til
    )


@app.post("/auth/logout")
async def logout(token: str):
    global auth_manager
    auth_manager.remove_token(token)


@app.get("/algorithms")
async def get_algorithms(
        name: Optional[str] = None,
        by: Optional[str] = None,
        page: int = 1,
        page_size: int = 20,
) -> List[Algorithm]:
    """
    Get all algorithms filtered by `name` and/or owner (`by`). If no filters are given, all algorithms are returned.
    """
    if name or by:
        algo_request = Algorithm.where_eq(name=name, owner=by)
    else:
        algo_request = Algorithm.fetch_objects()
    return await algo_request.page(page=page, page_size=page_size)


@app.get("/algorithms/{algorithm_id}")
async def get_algorithm(algorithm_id: str) -> Algorithm:
    algorithm = await Algorithm.fetch(algorithm_id).first()
    if algorithm is None:
        raise HTTPException(status_code=404, detail="Algorithm not found")
    return algorithm


@app.put("/algorithms/upload")
async def upload_algorithm(algorithm: UploadAlgorithmRequest) -> Algorithm:
    """
    Upload an algorithm.
    If an `id_hash` is provided, it will update the algorithm with that id.
    """
    if algorithm.id_hash is not None:
        old_algorithm = await Algorithm.fetch(algorithm.id_hash).first()
        if old_algorithm is not None:
            if old_algorithm.owner != algorithm.owner:
                raise HTTPException(
                    status_code=403,
                    detail="Cannot overwrite algorithm that is not owned by you",
                )
            old_algorithm.name = algorithm.name
            old_algorithm.desc = algorithm.desc
            old_algorithm.code = algorithm.code
            return await old_algorithm.save()
    return await Algorithm(**algorithm.dict()).save()


@app.get("/datasets")
async def get_datasets(
        id: Optional[str] = None,
        view_as: Optional[str] = None,
        by: Optional[str] = None,
        page: int = 1,
        page_size: int = 20,
) -> List[DatasetResponse]:
    """
    Get all datasets. Returns a list of tuples of datasets and their permission status for the given `view_as` user.
    If `view_as` is not given, the permission status will be `none` for all datasets.
    If `id` is given, it will return the dataset with that id.
    If `by` is given, it will return all datasets owned by that user.
    """
    if id:
        datasets_resp = Dataset.fetch(id)
    elif by:
        datasets_resp = Dataset.where_eq(owner=by)
    else:
        datasets_resp = Dataset.fetch_objects()
    datasets = await datasets_resp.page(page=page, page_size=page_size)

    if view_as:
        ts_ids = []
        for rec in datasets:
            ts_ids.extend(rec.timeseriesIDs)
        ts_ids_unique = list(set(ts_ids))

        req = [
            Permission.where_eq(timeseriesID=ts_id, authorizer=view_as).all()
            for ts_id in ts_ids_unique
        ]
        resp = await asyncio.gather(*req)
        permissions = [item for sublist in resp for item in sublist]

        returned_datasets: List[DatasetResponse] = []
        for rec in datasets:
            dataset_permissions = []
            for ts_id in rec.timeseriesIDs:
                dataset_permissions.extend(
                    list(filter(lambda x: x.timeseriesID == ts_id, permissions))
                )
            if not dataset_permissions:
                returned_datasets.append(
                    DatasetResponse(
                        **rec.dict(),
                        permission_status=DatasetPermissionStatus.NOT_REQUESTED,
                    )
                )
                continue

            permission_status = [perm_rec for perm_rec in dataset_permissions]
            if all(status == PermissionStatus.GRANTED for status in permission_status):
                returned_datasets.append(
                    DatasetResponse(
                        **rec.dict(), permission_status=DatasetPermissionStatus.GRANTED
                    )
                )
            elif PermissionStatus.DENIED in permission_status:
                returned_datasets.append(
                    DatasetResponse(
                        **rec.dict(), permission_status=DatasetPermissionStatus.DENIED
                    )
                )
            elif PermissionStatus.REQUESTED in permission_status:
                returned_datasets.append(
                    DatasetResponse(
                        **rec.dict(),
                        permission_status=DatasetPermissionStatus.REQUESTED,
                    )
                )
        return returned_datasets
    else:
        return [
            DatasetResponse(**rec.dict(), permission_status=None) for rec in datasets
        ]


@app.get("/datasets/{dataset_id}/permissions")
async def get_dataset_permissions(dataset_id: str) -> List[Permission]:
    """
    Get all granted permissions for a given dataset.
    """
    dataset = await Dataset.fetch(dataset_id).first()
    if not dataset:
        raise HTTPException(status_code=404, detail="No Dataset found")
    ts_ids = [ids for ids in dataset.timeseriesIDs]
    matched_permission_records = [Permission.where_eq(timeseriesID=ids, status=PermissionStatus.GRANTED).all() for ids
                                  in ts_ids]
    records = await asyncio.gather(*matched_permission_records)
    permission_records = [element for row in records for element in row if element]

    return permission_records


@app.get("/dataset/{dataset_id}/metaplex")
async def get_dataset_metaplex_dataset(dataset_id: str) -> FungibleAssetStandard:
    """
    Get the metaplex metadata for a given dataset.
    """
    dataset = await Dataset.fetch(dataset_id).first()
    if dataset is None:
        raise HTTPException(status_code=404, detail="Dataset not found")
    return FungibleAssetStandard(
        name=dataset.name,
        symbol=dataset.id_hash,
        description=dataset.desc,
        # TODO: Generate chart image
        image="https://ipfs.io/ipfs/Qma2eje8yY57pNuaUyo4dsjtB9xwPz5yV6pCbK2PxpjUzo",
        animation_url=None,
        external_url=f"http://localhost:5173/data/{dataset.id_hash}/details",
        attributes=[
            Attribute(trait_type="Owner", value=dataset.owner),
            Attribute(trait_type="Last Updated", value=dataset.timestamp),
            Attribute(trait_type="Columns", value=str(len(dataset.timeseriesIDs))),
        ],
    )


@app.put("/timeseries/upload")
async def upload_timeseries(req: UploadTimeseriesRequest) -> List[Timeseries]:
    """
    Upload a list of timeseries. If the passed timeseries has an `id_hash` and it already exists,
    it will be overwritten. If the timeseries does not exist, it will be created.
    A list of the created/updated timeseries is returned. If the list is shorter than the passed list, then
    it might be that a passed timeseries contained illegal data.
    """
    ids_to_fetch = [ts.id_hash for ts in req.timeseries if ts.id_hash is not None]
    requests = []
    old_time_series = (
        {ts.id_hash: ts for ts in await Timeseries.fetch(ids_to_fetch).all()}
        if ids_to_fetch
        else {}
    )
    for ts in req.timeseries:
        if old_time_series.get(ts.id_hash) is None:
            requests.append(Timeseries(**dict(ts)).save())
            continue
        old_ts: Timeseries = old_time_series[ts.id_hash]
        if ts.owner != old_ts.owner:
            raise HTTPException(
                status_code=403,
                detail="Cannot overwrite timeseries that is not owned by you",
            )
        old_ts.name = ts.name
        old_ts.data = ts.data
        old_ts.desc = ts.desc
        requests.append(old_ts.save())
    upserted_timeseries = await asyncio.gather(*requests)
    return [ts for ts in upserted_timeseries if not isinstance(ts, BaseException)]


@app.post("/timeseries/csv/preprocess")
async def upload_timeseries_csv(
        owner: str = Form(...), data_file: UploadFile = File(...)
) -> List[Timeseries]:
    """
    Upload a csv file with timeseries data. The csv file must have a header row with the following columns:
    `id_hash`, `name`, `desc`, `data`. The `data` column must contain a json string with the timeseries data.
    """
    if data_file.filename and not data_file.filename.endswith(".csv"):
        raise HTTPException(status_code=400, detail="File must be a csv file")
    df = pd.read_csv(data_file.file)
    # find the first column with a timestamp or ISO8601 date and use it as the index
    for col in df.columns:
        if "unnamed" in col.lower():
            df = df.drop(columns=col)
            continue
        if "date" in col.lower() or "time" in col.lower():
            df.index = pd.to_datetime(df[col])
            print(f"Using column {col} as index")
            df = df.drop(columns=col)
    # create a timeseries object for each column
    timestamps = [dt.timestamp() for dt in df.index.to_pydatetime().tolist()]
    timeseries = []
    for col in df.columns:
        try:
            data = [(timestamps[i], value) for i, value in enumerate(df[col].tolist())]
            timeseries.append(
                Timeseries(
                    id_hash=None,
                    name=col,
                    desc=None,
                    data=data,
                    owner=owner,
                )
            )
        except ValidationError:
            raise HTTPException(
                status_code=400,
                detail=f"Invalid data encountered in column {col}: {data}",
            )
    return timeseries


@app.put("/datasets/upload")
async def upload_dataset(dataset: UploadDatasetRequest) -> Dataset:
    """
    Upload a dataset.
    If an `id_hash` is provided, it will update the dataset with that id.
    """
    if dataset.ownsAllTimeseries:
        timeseries = await Timeseries.fetch(dataset.timeseriesIDs).all()
        dataset.ownsAllTimeseries = all(
            [ts.owner == dataset.owner for ts in timeseries]
        )
    if dataset.id_hash is not None:
        old_dataset = await Dataset.fetch(dataset.id_hash).first()
        if old_dataset is not None:
            if old_dataset.owner != dataset.owner:
                raise HTTPException(
                    status_code=403,
                    detail="Cannot overwrite dataset that is not owned by you",
                )
            old_dataset.name = dataset.name
            old_dataset.desc = dataset.desc
            old_dataset.timeseriesIDs = dataset.timeseriesIDs
            old_dataset.ownsAllTimeseries = dataset.ownsAllTimeseries
            return await old_dataset.save()
    return await Dataset(**dataset.dict()).save()


@app.post("/datasets/upload/timeseries")
async def upload_dataset_timeseries(
        upload_dataset_timeseries_request: UploadDatasetTimeseriesRequest,
) -> UploadDatasetTimeseriesResponse:
    """
    Upload a dataset and timeseries at the same time.
    """
    if upload_dataset_timeseries_request.dataset.id_hash is not None:
        raise HTTPException(
            status_code=400,
            detail="Cannot use this POST endpoint to update a dataset. Use PUT /datasets/upload instead.",
        )
    if any([ts.id_hash is None for ts in upload_dataset_timeseries_request.timeseries]):
        raise HTTPException(
            status_code=400,
            detail="Cannot use this POST endpoint to update timeseries. Use PUT /timeseries/upload instead.",
        )
    timeseries = await upload_timeseries(
        req=UploadTimeseriesRequest(
            timeseries=upload_dataset_timeseries_request.timeseries
        )
    )
    dataset = await upload_dataset(req=upload_dataset_timeseries_request.dataset)
    return UploadDatasetTimeseriesResponse(
        dataset=dataset,
        timeseries=[ts for ts in timeseries if not isinstance(ts, BaseException)],
    )


def get_timestamps_by_granularity(
        start: int, end: int, granularity: Granularity
) -> List[int]:
    """
    Get timestamps by granularity
    :param start: start timestamp
    :param end: end timestamp
    :param granularity: granularity
    :return: list of timestamps
    """
    if granularity == Granularity.DAY:
        interval = 60 * 5
    elif granularity == Granularity.WEEK:
        interval = 60 * 15
    elif granularity == Granularity.MONTH:
        interval = 60 * 60
    elif granularity == Granularity.THREE_MONTHS:
        interval = 60 * 60 * 3
    else:  # granularity == Granularity.YEAR:
        interval = 60 * 60 * 24
    timestamps = []
    for i in range(start, end, interval):
        timestamps.append(i)
    return timestamps


@app.put("/datasets/{dataset_id}/views")
async def generate_view(
        dataset_id: str, view_params: List[PutViewRequest]
) -> PutViewResponse:
    # get the dataset
    dataset = await Dataset.fetch(dataset_id).first()
    if not dataset:
        raise HTTPException(status_code=404, detail="Dataset not found")
    view_requests = []
    for view_req in view_params:
        # get all the timeseries
        timeseries = await Timeseries.fetch(view_req.timeseriesIDs).all()
        view_values = {}
        for ts in timeseries:
            # normalize and round values
            values = [p[1] for p in ts.data]
            ts.min = min(values)
            ts.max = max(values)
            normalized = [
                (p[0], round((p[1] - ts.min) / (ts.max - ts.min)), 2) for p in ts.data
            ]
            # drop points according to granularity
            thinned = []
            i = 0  # cursor for normalized entries
            timestamps = get_timestamps_by_granularity(
                view_req.startTime, view_req.endTime, view_req.granularity
            )
            # append each point that is closest to the timestamp
            for timestamp in timestamps:
                while i < len(normalized) and normalized[i][0] < timestamp:
                    i += 1
                if i == len(normalized):
                    break
                if i == 0:
                    thinned.append(normalized[i])
                else:
                    if abs(normalized[i][0] - timestamp) < abs(
                            normalized[i - 1][0] - timestamp
                    ):
                        thinned.append(normalized[i])
                    else:
                        thinned.append(normalized[i - 1])

            view_values[ts.id_hash] = thinned

        # prepare view request
        view_requests.append(
            View(
                id_hash=view_req.id_hash,
                startTime=view_req.startTime,
                endTime=view_req.endTime,
                granularity=view_req.granularity,
                values=view_values,
            ).save()
        )

    # save all records
    views = await asyncio.gather(*view_requests)
    dataset.views = [view.id_hash for view in views]
    await dataset.save()

    return PutViewResponse(dataset=dataset, views=views)


@app.put("/datasets/{dataset_id}/available/{available}")
async def set_dataset_available(dataset_id: str, available: bool) -> Dataset:
    """
    Set a dataset to be available or not. This will also update the status of all
    executions that are waiting for permission on this dataset.
    param `dataset_id':put the dataset hash here
    param 'available':put the Boolean value
    """

    requests = []
    dataset = await Dataset.fetch(dataset_id).first()
    if not dataset:
        raise HTTPException(status_code=404, detail="No Dataset found")
    dataset.available = available
    requests.append(dataset.save())

    ts_list = await Timeseries.fetch(dataset.timeseriesIDs).all()
    if not ts_list:
        raise HTTPException(status_code=424, detail="No Timeseries found")

    for rec in ts_list:
        if rec.available != available:
            rec.available = available
            requests.append(rec.save())
    executions_records = await Execution.fetch(dataset_id).all()
    for rec in executions_records:
        if rec.status == ExecutionStatus.PENDING:
            rec.status = ExecutionStatus.DENIED
            requests.append(rec.save())

    await asyncio.gather(*requests)
    return dataset


@app.get("/executions")
async def get_executions(
        dataset_id: Optional[str] = None,
        by: Optional[str] = None,
        status: Optional[ExecutionStatus] = None,
        page: int = 1,
        page_size: int = 20,
) -> List[Execution]:
    if dataset_id or by or status:
        execution_requests = Execution.where_eq(
            datasetID=dataset_id, owner=by, status=status
        )
    else:
        execution_requests = Execution.fetch_objects()
    return await execution_requests.page(page=page, page_size=page_size)


@app.post("/executions/request")
async def request_execution(
        execution: RequestExecutionRequest,
) -> RequestExecutionResponse:
    """
    This endpoint is used to request an execution.
    If the user needs some permissions, the timeseries for which the user needs permissions are returned and
    the execution status is set to "requested". The needed permissions are also being requested. As soon as the
    permissions are granted, the execution is automatically executed.
    If some timeseries are not available, the execution is "denied" and the execution as well as the
    unavailable timeseries are returned.
    If the user has all permissions, the execution is started and the execution is returned.
    """
    if not execution.owner:
        raise HTTPException(status_code=400, detail="No owner specified")
    dataset = await Dataset.fetch(execution.datasetID).first()

    if dataset.owner == execution.owner and dataset.ownsAllTimeseries:
        execution.status = ExecutionStatus.PENDING
        return RequestExecutionResponse(
            execution=await Execution(**execution.dict()).save(),
            permissionRequests=None,
            unavailableTimeseries=None,
        )

    timeseries = await Timeseries.fetch(dataset.timeseriesIDs).all()
    requested_permissions = [
        Permission.where_eq(timeseriesID=tsID, requestor=execution.owner).first()
        for tsID in dataset.timeseriesIDs
    ]
    permissions: List[Permission] = list(await asyncio.gather(*requested_permissions))
    ts_permission_map: Dict[str, Permission] = {
        permission.timeseriesID: permission for permission in permissions if permission
    }
    requests = []
    unavailable_timeseries = []
    for ts in timeseries:
        if ts.owner == execution.owner:
            continue
        if not ts.available:
            unavailable_timeseries.append(ts)
        if timeseries:
            continue
        if ts.id_hash not in ts_permission_map:
            requests.append(
                Permission(
                    timeseriesID=ts.id_hash,
                    algorithmID=execution.algorithmID,
                    owner=ts.owner,
                    requestor=execution.owner,
                    status=PermissionStatus.REQUESTED,
                    executionCount=0,
                    maxExecutionCount=-1,
                ).save()
            )
        else:
            permission = ts_permission_map[ts.id_hash]
            needs_update = False
            if permission.status == PermissionStatus.DENIED:
                permission.status = PermissionStatus.REQUESTED
                needs_update = True
            if (
                    permission.maxExecutionCount
                    and permission.maxExecutionCount <= permission.executionCount
            ):
                permission.maxExecutionCount = permission.executionCount + 1
                permission.status = PermissionStatus.REQUESTED
                needs_update = True
            if needs_update:
                requests.append(permission.save())
    if unavailable_timeseries:
        execution.status = ExecutionStatus.DENIED
        return RequestExecutionResponse(
            execution=await Execution(**execution.dict()).save(),
            unavailableTimeseries=unavailable_timeseries,
            permissionRequests=None,
        )
    if requests:
        new_permission_requests = await asyncio.gather(*requests)
        execution.status = ExecutionStatus.REQUESTED
        return RequestExecutionResponse(
            execution=await Execution(**execution.dict()).save(),
            unavailableTimeseries=None,
            permissionRequests=new_permission_requests,
        )
    else:
        execution.status = ExecutionStatus.PENDING
        return RequestExecutionResponse(
            execution=await Execution(**execution.dict()).save(),
            unavailableTimeseries=None,
            permissionRequests=None,
        )


@app.put("/permissions/approve")
async def approve_permissions(permission_hashes: List[str]) -> List[Permission]:
    """
    Approve permission.
    This EndPoint will approve a list of permissions by their item hashes
    If an 'id_hashes' is provided, it will change all the Permission status
    to 'Granted'.
    """

    ts_ids = []
    requests = []

    permission_records = await Permission.fetch(permission_hashes).all()
    if not permission_records:
        raise HTTPException(
            status_code=404, detail="No Permission Found with this Hashes"
        )

    for rec in permission_records:
        rec.status = PermissionStatus.GRANTED
        ts_ids.append(rec.timeseriesID)
        requests.append(rec.save())

    ds_ids = []
    dataset_records = await Dataset.where_eq(timeseriesIDs=ts_ids).all()
    if not dataset_records:
        raise HTTPException(status_code=404, detail="No Dataset found")
    for rec in dataset_records:
        if rec.id_hash in ds_ids:
            ds_ids.append(rec.id_hash)

    executions_records = await Execution.where_eq(datasetID=ds_ids).all()
    for rec in executions_records:
        if ds_ids and rec.datasetID in ds_ids:
            rec.status = ExecutionStatus.PENDING
            requests.append(rec.save())
    await asyncio.gather(*requests)
    return permission_records


@app.put("/permissions/deny")
async def deny_permissions(permission_hashes: List[str]) -> List[Permission]:
    """
    Deny permission.
    This EndPoint will deny a list of permissions by their item hashes
    If an `id_hashes` is provided, it will change all the Permission status
    to 'Denied'.
    """
    permission_records = await Permission.fetch(permission_hashes).all()
    if not permission_records:
        raise HTTPException(
            status_code=404, detail="No Permission found with this Hashes"
        )

    ts_ids = []
    requests = []
    for rec in permission_records:
        rec.status = PermissionStatus.DENIED
        ts_ids.append(rec.timeseriesID)
        requests.append(rec.save())
    dataset_records = await Dataset.where_eq(timeseriesIDs=ts_ids).all()
    ds_ids = []
    if not dataset_records:
        raise HTTPException(status_code=424, detail="No Timeseries found")
    for rec in dataset_records:
        ds_ids.append(rec.id_hash)
    executions_records = await Execution.where_eq(datasetID=ds_ids).all()
    for rec in executions_records:
        if rec.datasetID in ds_ids and rec.status == ExecutionStatus.PENDING:
            rec.status = ExecutionStatus.DENIED
            requests.append(rec.save())

    await asyncio.gather(*requests)
    return permission_records


@app.get("/user/{address}")
async def get_user_info(address: str) -> Optional[UserInfo]:
    return await UserInfo.where_eq(address=address).first()


@app.get("/user/{user_id}/permissions/incoming")
async def get_incoming_permission_requests(
        user_id: str,
        page: int = 1,
        page_size: int = 20,
) -> List[Permission]:
    permission_records = await Permission.where_eq(authorizer=user_id).page(page=page, page_size=page_size)
    return permission_records


@app.get("/user/{user_id}/permissions/outgoing")
async def get_outgoing_permission_requests(
        user_id: str,
        page: int = 1,
        page_size: int = 20,
) -> List[Permission]:
    permission_records = await Permission.where_eq(requestor=user_id).page(page=page, page_size=page_size)
    return permission_records


@app.get("/results/{result_id}")
async def get_result(result_id: str) -> Optional[Result]:
    return await Result.fetch(result_id).first()


@app.get("/user/{address}/results")
async def get_user_results(
        address: str, page: int = 1, page_size: int = 20
) -> List[Result]:
    return await Result.where_eq(owner=address).page(page=page, page_size=page_size)


@app.put("/user")
async def put_user_info(user_info: PutUserInfo) -> UserInfo:
    user_record = None
    if user_info.address:
        user_record = await UserInfo.where_eq(address=user_info.address).first()
        if user_record:
            user_record.username = user_info.username
            user_record.address = user_info.address
            user_record.bio = user_info.bio
            user_record.email = user_info.email
            user_record.link = user_info.link
            await user_record.save()
    if user_record is None:
        user_record = await UserInfo(
            username=user_info.username,
            address=user_info.address,
            bio=user_info.bio,
            email=user_info.email,
            link=user_info.link,
        ).save()
    return user_record


@app.get("/user/all")
async def get_all_user() -> List[UserInfo]:
    return await UserInfo.fetch_objects().all()


#------------------>Kingsley requirements<---------------------------#

# ACCESS REQUEST endpoint
@app.get('/user/{user_id}/dataset/incoming')
async def incoming_data_request(user_id: str) -> List[Dataset]:
    '''
     Requested data published by me - INCOMING
    '''
    return await Dataset.where_eq(owner=user_id).all()


# requested data published by another user - OUTGOING
@app.get('/user/{user_id}/dataset/outgoing')
async def outgoing_data_request(user_id: str) -> List[Dataset]:
    '''
    Requested data published by another user - OUTGOING
    '''
    return await Dataset.where_eq(name=user_id).all()


@app.get("/user/{user_id}/notifications")
async def get_notification(
        user_id: str
) -> List[Notification]:
    # requests permission for a whole dataset
    permission_records = await Permission.where_eq(
        authorizer=user_id, status=PermissionStatus.REQUESTED
    ).all()

    # this can result in many permissions being requested

    datasets_records = [await Dataset.where_eq(timeseriesIDs=ts_id.timeseriesID).all()
                        for ts_id in permission_records]

    # Group them by datasetID and also requestor!

    datasets_list = [element for row in datasets_records for element in row]
    notifications = []

    for record in datasets_list:
        notifications.append(Notification(type=NotificationType.PermissionRequest,
                                          message_text=user_id + ' has requested to access ' + record.name
                                          )
                             )
    return notifications


# POST /permissions
@app.post('/post/permissions')
async def post_permission(permissions: MultiplePermissions) -> MessageResponse:
    req = []
    for rec in permissions.permissions:
        req.append(Permission(timeseriesID=rec.timeseriesID,
                              algorithmID=rec.algorithmID,
                              authorizer=rec.authorizer,
                              status=rec.status,
                              executionCount=rec.executionCount,
                              maxExecutionCount=rec.maxExecutionCount,
                              requestor=rec.requestor).save())
    await asyncio.gather(*req)

    return MessageResponse(response='Permissions Posted Successfully')


# Create a new permission as the authorizer
@app.post('/authorizer/post/permission')
async def post_authorizer_permission(permission: PostPermission) -> PermissionPostedResponse:
    authorizer_permission = await Permission(timeseriesID=permission.timeseriesID,
                                             algorithmID=permission.algorithmID,
                                             authorizer=permission.authorizer,
                                             status=permission.status,
                                             executionCount=permission.executionCount,
                                             maxExecutionCount=permission.maxExecutionCount,
                                             requestor=permission.requestor).save()

    return PermissionPostedResponse(sender=authorizer_permission.authorizer,
                                    permissionResponse=authorizer_permission)


# POST /datasets/{dataset_id}/request
@app.post('/datasets/dataset_id/request')
async def dataset_request(dataset_req: UploadDatasetRequest) -> MessageResponse:
    posted_dataset = await Dataset(id_hash=dataset_req.id_hash,
                                   name=dataset_req.name,
                                   desc=dataset_req.desc,
                                   owner=dataset_req.owner,
                                   ownsAllTimeseries=dataset_req.ownsAllTimeseries,
                                   timeseriesIDs=dataset_req.timeseriesIDs).save()
    return MessageResponse(response=posted_dataset.id_hash + ' posted Successfully')


# Create a new permission request as the requestor of a specific dataset

@app.post('/requestor/permission/dataset')
async def requestor_permission_dataset(permission: PostPermission) -> PermissionPostedResponse:
    requestor_dataset = await Permission(timeseriesID=permission.timeseriesID,
                                         algorithmID=permission.algorithmID,
                                         authorizer=permission.authorizer,
                                         status=permission.status,
                                         executionCount=permission.executionCount,
                                         maxExecutionCount=permission.maxExecutionCount,
                                         requestor=permission.requestor).save()
    return PermissionPostedResponse(sender=requestor_dataset.requestor,
                                    permissionResponse=requestor_dataset)


@app.delete('/clear/records')
async def empty_records() -> MessageResponse:
    await UserInfo.forget_all()
    await Timeseries.forget_all()
    await View.forget_all()
    await Dataset.forget_all()
    await Algorithm.forget_all()
    await Execution.forget_all()
    await Permission.forget_all()
    await Result.forget_all()
    return MessageResponse(response="All records are cleared")


@app.get("/views")
async def get_views(view_ids: List[str]) -> List[View]:
    return await View.fetch(view_ids).all()


@app.post("/event")
async def event(event: PostMessage):
    await fishnet_event(event)


@app.event(filters=API_MESSAGE_FILTER)
async def fishnet_event(event: PostMessage):
    print("fishnet_event", event)
    if event.content.type in [
        "Execution",
        "Permission",
        "Dataset",
        "Timeseries",
        "Algorithm",
    ]:
        if Record.is_indexed(event.item_hash):
            return
        cls: Record = globals()[event.content.type]
        record = await cls.from_post(event)
    else:  # amend
        if Record.is_indexed(event.content.ref):
            return
        record = await Record.fetch(event.content.ref).first()
    for inx in record.get_indices():
        inx.add_record(record)<|MERGE_RESOLUTION|>--- conflicted
+++ resolved
@@ -5,10 +5,7 @@
 from typing import List, Optional, Dict
 
 import pandas as pd
-<<<<<<< HEAD
-=======
 from aleph.sdk.exceptions import BadSignatureError
->>>>>>> c56f1cc5
 from aleph_message.models import PostMessage
 from pydantic import ValidationError
 
@@ -28,11 +25,8 @@
     FungibleAssetStandard,
     UploadDatasetTimeseriesRequest,
     UploadDatasetTimeseriesResponse,
-<<<<<<< HEAD
     DatasetResponse, PostPermission, PermissionPostedResponse, MessageResponse,
-=======
-    DatasetResponse, TokenChallengeResponse, BearerTokenResponse,
->>>>>>> c56f1cc5
+    TokenChallengeResponse, BearerTokenResponse,
 )
 from .auth import AuthTokenManager, SupportedChains
 from ..core.constants import API_MESSAGE_FILTER
